<<<<<<< HEAD
use super::json_field::JsonField;
use crate::{input::Input, output::Output};
=======
use crate::{
    input::{InputDirectory, JsonReaderInput},
    output::Output,
};
>>>>>>> 82460d67
use serde_json::Value;
use std::path::PathBuf;

/// Bundles JSON files from the specified directory into a single output.
///
/// # Arguments
///
/// * `dir` - A reference to a `PathBuf` representing the directory containing JSON files.
/// * `output` - A reference to an `Output` where the bundled JSON will be written.

<<<<<<< HEAD
pub fn bundle(input: &Input, output: &Output, escape_fields: Vec<String>) -> std::io::Result<()> {
=======
pub fn bundle(input: &InputDirectory, output: &Output) -> std::io::Result<()> {
>>>>>>> 82460d67
    if let Output::Directory { .. } = output {
        return Err(std::io::Error::new(
            std::io::ErrorKind::Other,
            "Cannot bundle to a directory",
        ));
    }
<<<<<<< HEAD
    match input {
        Input::Directory(dir) => read_directory_to_output(dir, output, escape_fields),
        Input::File { .. } => {
            return Err(std::io::Error::new(
                std::io::ErrorKind::Other,
                "Cannot bundle from a single file, multiple objects in a file is invalid JSON!",
            ))
        }
        Input::Stdin { .. } => {
            return Err(std::io::Error::new(
                std::io::ErrorKind::Other,
                "Why bundle from stdin? Just redirect output to a file!",
            ))
        }
    }
=======
    read_directory_to_output(input.as_ref(), output)
>>>>>>> 82460d67
}

/// Reads all JSON files in the specified directory and appends their contents to the output.
///
/// # Arguments
///
/// * `dir` - A reference to a `PathBuf` representing the directory containing JSON files.
/// * `output` - A reference to an `Output` where the JSON data will be appended.
///
/// # Errors
///
/// Returns an `std::io::Error` if any file cannot be processed or if reading fails.

fn read_directory_to_output(
    dir: &PathBuf,
    output: &Output,
    json_fields: Vec<String>,
) -> std::io::Result<()> {
    let files = std::fs::read_dir(dir)?;
    log::debug!("Escaping fields: {:?}", json_fields);
    for file in files {
        let file = file?.path();
        log::info!("Reading file {}", &file.display());
        if file.extension().and_then(|s| s.to_str()) == Some("json") {
            let content = std::fs::read_to_string(&file)?;
            let mut json: Value = serde_json::from_str(&content)?;
            json_fields
                .iter()
                .for_each(|field| match json.pointer_mut(&dots_to_slashes(field)) {
                    Some(value) => {
                        log::debug!("Escaping field {}", field);
                        *value = JsonField::from(value.clone()).escape();
                    }
                    None => (),
                });
            output.append(json)?
        }
    }
    Ok(())
}

/// Unbundles NDJSON file and writes separate JSON files to the specified output.
///
/// # Arguments
///
/// * `input` - A refeence to an `Input` representing the source of NDJSON data.
/// * `output` - A reference to an `Output` where the JSON files will be written.
/// * `name` - An optional name for the JSON objects, used as a key to extract values.

pub fn unbundle(
<<<<<<< HEAD
    input: &Input,
    output: &Output,
    name: Option<Vec<String>>,
    type_field: Option<String>,
    unescape_fields: Vec<String>,
=======
    input: &JsonReaderInput,
    output: &Output,
    name: Option<&str>,
>>>>>>> 82460d67
) -> std::io::Result<()> {
    let mut i: usize = 0;
    let name_list = match name {
        Some(list) => list
            .iter()
            .map(|name| dots_to_slashes(&name))
            .collect::<Vec<String>>(),
        None => vec![],
    };
    let type_field = type_field.map(|field| dots_to_slashes(&field));

    let name_entry = |i: usize, json: &Value| {
        let default_name = format!("object-{i:06}");

        let name = name_list
            .iter()
            .find_map(|name| json.pointer(name))
            .map_or(default_name, |value| {
                value.as_str().unwrap_or_default().to_string()
            });

        match &type_field {
            Some(field) => json.pointer(&field).map_or(name.clone(), |value| {
                format!("{name}.{}", value.as_str().unwrap_or_default().to_string())
            }),
            None => name,
        }
    };

    let mut buf = String::new();
    while let Ok(_) = input.read_line(&mut buf) {
        match serde_json::from_str::<Value>(&buf) {
            Ok(mut json) => {
                unescape_fields.iter().for_each(|field| {
                    match json.pointer_mut(&dots_to_slashes(field)) {
                        Some(value) => {
                            log::debug!("Unescaping field {}", field);
                            *value = JsonField::from(value.clone()).unescape();
                        }
                        None => (),
                    }
                });
                let entry = vec![(name_entry(i, &json), json)];
                output.write_entries(entry)?
            }
            Err(e) if serde_json::Error::is_eof(&e) => break,
            Err(e) => log::error!("Failed to parse line {}: {}", i, e),
        }
        buf.clear();
        i += 1;
    }
    Ok(())
}

fn dots_to_slashes(str: &str) -> String {
    "/".to_string() + &str.split('.').collect::<Vec<&str>>().join("/")
}<|MERGE_RESOLUTION|>--- conflicted
+++ resolved
@@ -1,12 +1,8 @@
-<<<<<<< HEAD
 use super::json_field::JsonField;
-use crate::{input::Input, output::Output};
-=======
 use crate::{
     input::{InputDirectory, JsonReaderInput},
     output::Output,
 };
->>>>>>> 82460d67
 use serde_json::Value;
 use std::path::PathBuf;
 
@@ -17,36 +13,18 @@
 /// * `dir` - A reference to a `PathBuf` representing the directory containing JSON files.
 /// * `output` - A reference to an `Output` where the bundled JSON will be written.
 
-<<<<<<< HEAD
-pub fn bundle(input: &Input, output: &Output, escape_fields: Vec<String>) -> std::io::Result<()> {
-=======
-pub fn bundle(input: &InputDirectory, output: &Output) -> std::io::Result<()> {
->>>>>>> 82460d67
+pub fn bundle(
+    input: &InputDirectory,
+    output: &Output,
+    escape_fields: Vec<String>,
+) -> std::io::Result<()> {
     if let Output::Directory { .. } = output {
         return Err(std::io::Error::new(
             std::io::ErrorKind::Other,
             "Cannot bundle to a directory",
         ));
     }
-<<<<<<< HEAD
-    match input {
-        Input::Directory(dir) => read_directory_to_output(dir, output, escape_fields),
-        Input::File { .. } => {
-            return Err(std::io::Error::new(
-                std::io::ErrorKind::Other,
-                "Cannot bundle from a single file, multiple objects in a file is invalid JSON!",
-            ))
-        }
-        Input::Stdin { .. } => {
-            return Err(std::io::Error::new(
-                std::io::ErrorKind::Other,
-                "Why bundle from stdin? Just redirect output to a file!",
-            ))
-        }
-    }
-=======
-    read_directory_to_output(input.as_ref(), output)
->>>>>>> 82460d67
+    read_directory_to_output(input.as_ref(), output, escape_fields)
 }
 
 /// Reads all JSON files in the specified directory and appends their contents to the output.
@@ -97,17 +75,11 @@
 /// * `name` - An optional name for the JSON objects, used as a key to extract values.
 
 pub fn unbundle(
-<<<<<<< HEAD
-    input: &Input,
+    input: &JsonReaderInput,
     output: &Output,
     name: Option<Vec<String>>,
     type_field: Option<String>,
     unescape_fields: Vec<String>,
-=======
-    input: &JsonReaderInput,
-    output: &Output,
-    name: Option<&str>,
->>>>>>> 82460d67
 ) -> std::io::Result<()> {
     let mut i: usize = 0;
     let name_list = match name {
